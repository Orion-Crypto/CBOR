--- conflicted
+++ resolved
@@ -930,11 +930,7 @@
 <b>Exceptions:</b>
 
  * System.ArgumentNullException:
-<<<<<<< HEAD
 The parameter <i>options</i>
-=======
-The parameter  <i>options</i>
->>>>>>> cd3d684e
  is null.
 
 ### EncodeToBytes
@@ -986,7 +982,7 @@
 
 <b>Parameters:</b>
 
- * <i>str</i>: A string in JSON format. The entire string must contain a single JSON object and not multiple objects. The string may not begin with a byte-order mark (U + FEFF).
+ * <i>str</i>: A string in JSON format. The entire string must contain a single JSON object and not multiple objects. The string may not begin with a byte-order mark (U+FEFF).
 
 <b>Returns:</b>
 
@@ -1011,9 +1007,7 @@
 
 <b>Parameters:</b>
 
- * <i>str</i>: A string in JSON format. The entire string must contain a single JSON object and not multiple objects. The string may not begin with a byte-order mark (U + FEFF).
-
- * <i>options</i>: A CBOREncodeOptions object.
+ * <i>str</i>: A string in JSON format. The entire string must contain a single JSON object and not multiple objects. The string may not begin with a byte-order mark (U+FEFF).
 
  * <i>options</i>: A CBOREncodeOptions object.
 
@@ -1191,7 +1185,7 @@
     public static PeterO.Cbor.CBORObject FromObject(
         object obj);
 
-Generates a CBORObject from an arbitrary object. The following types are specially handled by this method: null , primitive types, strings, CBORObject , arbitrary-precision decimal , arbitrary-precision binary float , arbitrary-precision rational number, the custom arbitrary-precision integer , lists, arrays, enumerations ( `Enum`  objects), and maps.In the .NET version, if the object is a type not specially handled by this method, returns a CBOR map with the values of each of its read/write properties (or all properties in the case of an anonymous type). Properties are converted to their camel-case names (meaning if a name starts with A to Z, that letter is lower-cased). If the property name begins with the word "Is", that word is deleted from the name. Also, .NET  `Enum`  objects will be converted to their integer values, and a multidimensional array is converted to an array of arrays.
+Generates a CBORObject from an arbitrary object. The following types are specially handled by this method: null , primitive types, strings, CBORObject , arbitrary-precision decimal , arbitrary-precision binary float , arbitrary-precision rational number, the custom arbitrary-precision integer , lists, arrays, enumerations (  `Enum`  objects), and maps.In the .NET version, if the object is a type not specially handled by this method, returns a CBOR map with the values of each of its read/write properties (or all properties in the case of an anonymous type). Properties are converted to their camel-case names (meaning if a name starts with A to Z, that letter is lower-cased). If the property name begins with the word "Is", that word is deleted from the name. Also, .NET  `Enum`  objects will be converted to their integer values, and a multidimensional array is converted to an array of arrays.
 
 In the Java version, if the object is a type not specially handled by this method, this method checks the CBOR object for methods starting with the word "get" or "is" that take no parameters, and returns a CBOR map with one entry for each such method found. For each method found, the starting word "get" or "is" is deleted from its name, and the name is converted to camel case (meaning if a name starts with A to Z, that letter is lower-cased). Also, Java  `Enum`  objects will be converted to the result of their name method.
 
@@ -1911,7 +1905,7 @@
     public static PeterO.Cbor.CBORObject ReadJSON(
         System.IO.Stream stream);
 
-Generates a CBOR object from a data stream in JavaScript Object Notation (JSON) format. The JSON stream may begin with a byte-order mark (U + FEFF). Since version 2.0, the JSON stream can be in UTF-8, UTF-16, or UTF-32 encoding; the encoding is detected by assuming that the first character read must be a byte-order mark or a nonzero basic character (U + 0001 to U + 007F). (In previous versions, only UTF-8 was allowed.)If a JSON object has the same key, only the last given value will be used for each duplicated key.
+Generates a CBOR object from a data stream in JavaScript Object Notation (JSON) format. The JSON stream may begin with a byte-order mark (U+FEFF). Since version 2.0, the JSON stream can be in UTF-8, UTF-16, or UTF-32 encoding; the encoding is detected by assuming that the first character read must be a byte-order mark or a nonzero basic character (U+0001 to U+007F). (In previous versions, only UTF-8 was allowed.)If a JSON object has the same key, only the last given value will be used for each duplicated key.
 
 <b>Parameters:</b>
 
@@ -1939,7 +1933,7 @@
         System.IO.Stream stream,
         PeterO.Cbor.CBOREncodeOptions options);
 
-Generates a CBOR object from a data stream in JavaScript Object Notation (JSON) format. The JSON stream may begin with a byte-order mark (U + FEFF). Since version 2.0, the JSON stream can be in UTF-8, UTF-16, or UTF-32 encoding; the encoding is detected by assuming that the first character read must be a byte-order mark or a nonzero basic character (U + 0001 to U + 007F). (In previous versions, only UTF-8 was allowed.)By default, if a JSON object has the same key, only the last given value will be used for each duplicated key.
+Generates a CBOR object from a data stream in JavaScript Object Notation (JSON) format. The JSON stream may begin with a byte-order mark (U+FEFF). Since version 2.0, the JSON stream can be in UTF-8, UTF-16, or UTF-32 encoding; the encoding is detected by assuming that the first character read must be a byte-order mark or a nonzero basic character (U+0001 to U+007F). (In previous versions, only UTF-8 was allowed.)By default, if a JSON object has the same key, only the last given value will be used for each duplicated key.
 
 <b>Parameters:</b>
 
@@ -2066,7 +2060,7 @@
 
  * If a number in the form of a big float has a very high binary exponent, it will be converted to a double before being converted to a JSON string. (The resulting double could overflow to infinity, in which case the big float is converted to null.)
 
- * The string will not begin with a byte-order mark (U + FEFF); RFC 7159 (the JSON specification) forbids placing a byte-order mark at the beginning of a JSON string.
+ * The string will not begin with a byte-order mark (U+FEFF); RFC 7159 (the JSON specification) forbids placing a byte-order mark at the beginning of a JSON string.
 
  * Byte strings are converted to Base64 URL by default.
 
