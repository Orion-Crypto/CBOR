--- conflicted
+++ resolved
@@ -44,10 +44,7 @@
       TestCommon.AssertRoundTrip(CBORObject.FromObject(bf));
       TestCommon.AssertRoundTrip(CBORObject.FromObject(d));
     }
-<<<<<<< HEAD
-=======
-
->>>>>>> 8c5297bf
+
     public static CBORObject RandomNumber(FastRandom rand) {
       switch (rand.NextValue(6)) {
         case 0:
@@ -477,27 +474,6 @@
         CBORObject.DecodeFromBytes(new byte[] {  (byte)0xC5, (byte)0x82, 0x38, 0x7D, 0x3A, 0x06, (byte)0xBC, (byte)0xD5, (byte)0xB8  }),
         CBORObject.DecodeFromBytes(new byte[] {  0x38, 0x5C  }));
     }
-<<<<<<< HEAD
-    
-    @Test
-    public void ExtraDecimalTests() {
-      Assert.assertEquals(null,DecimalFraction.FromString("-79228162514264337593543950336").
-                      RoundToBinaryPrecision(PrecisionContext.CliDecimal));
-      Assert.assertEquals(null,DecimalFraction.FromString("8.782580686213340724E+28").
-                      RoundToBinaryPrecision(PrecisionContext.CliDecimal));
-      Assert.assertEquals(null,DecimalFraction.FromString("-9.3168444507547E+28").
-                      RoundToBinaryPrecision(PrecisionContext.CliDecimal));
-      Assert.assertEquals("-9344285899206687626894794544",DecimalFraction.FromString(
-        "-9344285899206687626894794544.04982268810272216796875").RoundToBinaryPrecision(
-                        new PrecisionContext(96,Rounding.HalfEven,0,28,false)).ToPlainString());
-      Assert.assertEquals(null,DecimalFraction.FromString("96148154858060747311034406200").
-                      RoundToBinaryPrecision(PrecisionContext.CliDecimal));
-      Assert.assertEquals(null,DecimalFraction.FromString("90246605365627217170000000000").
-                      RoundToBinaryPrecision(PrecisionContext.CliDecimal));
-    }
-    
-    
-=======
 
     @Test
     public void ExtraDecimalTests() {
@@ -536,7 +512,6 @@
       }
     }
 
->>>>>>> 8c5297bf
     /**
      * Not documented yet.
      */
