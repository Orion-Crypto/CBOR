--- conflicted
+++ resolved
@@ -12,12 +12,6 @@
     /// <include file='../../docs.xml'
     /// path='docs/doc[@name="M:PeterO.Cbor.PODOptions.#ctor(System.Boolean,System.Boolean)"]/*'/>
     public PODOptions(bool removeIsPrefix, bool useCamelCase) {
-<<<<<<< HEAD
-        #pragma warning disable 618
-      this.RemoveIsPrefix = removeIsPrefix;
-        #pragma warning restore 618
-=======
->>>>>>> db06f59d
       this.UseCamelCase = useCamelCase;
     }
 
@@ -26,14 +20,6 @@
     public static readonly PODOptions Default = new PODOptions();
 
     /// <include file='../../docs.xml'
-<<<<<<< HEAD
-    /// path='docs/doc[@name="P:PeterO.Cbor.PODOptions.RemoveIsPrefix"]/*'/>
-  [Obsolete("Property name conversion may change, making this property obsolete.")]
-        public bool RemoveIsPrefix { get; private set; }
-
-    /// <include file='../../docs.xml'
-=======
->>>>>>> db06f59d
     /// path='docs/doc[@name="P:PeterO.Cbor.PODOptions.UseCamelCase"]/*'/>
     public bool UseCamelCase { get; private set; }
     }
