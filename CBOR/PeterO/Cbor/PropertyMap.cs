/*
Written by Peter O.
Any copyright to this work is released to the Public Domain.
In case this is not possible, this work is also
licensed under Creative Commons Zero (CC0):
http://creativecommons.org/publicdomain/zero/1.0/
If you like this, you should donate to Peter O.
at: http://peteroupc.github.io/
 */
using System;
using System.Collections;
using System.Collections.Generic;
using System.Globalization;
using System.IO;
using System.Reflection;
using PeterO;
using PeterO.Numbers;

namespace PeterO.Cbor {
  internal static class PropertyMap {
    private sealed class OrderedDictionary<TKey, TValue> : IDictionary<TKey, TValue> {
      // NOTE: Must use SortedDictionary for correctness in key comparison.
      // This is because TKey and TValue are both CBORObject in this library,
      // that class's CompareTo is inconsistent with Equals, and SortedDictionary
      // uses CompareTo for key comparison unlike Dictionary which uses Equals.
      private readonly SortedDictionary<TKey, TValue> dict;
      private readonly LinkedList<TKey> list;
      public OrderedDictionary() {
        this.dict = new SortedDictionary<TKey, TValue>();
        this.list = new LinkedList<TKey>();
      }
      public void Add(KeyValuePair<TKey, TValue> kvp) {
        this.Add(kvp.Key, kvp.Value);
      }
      public void Add(TKey k, TValue v) {
        if (this.dict.ContainsKey(k)) {
           throw new ArgumentException("duplicate key");
        } else {
           // CheckKeyDoesNotExist(k);
           this.dict.Add(k, v);
           // if (this.dict.Count != this.list.Count) {
           // throw new InvalidOperationException();
           // }
           this.list.AddLast(k);
           // CheckKeyExists(k);
           // if (this.dict.Count != this.list.Count) {
           // throw new InvalidOperationException();
           // }
        }
      }
      public TValue this[TKey key] {
        get {
           TValue v = default(TValue);
           // NOTE: Don't use dict[key], since if it fails it could
           // print the key in the exception's message, which could
           // cause an infinite loop
           if (!this.dict.TryGetValue(key, out v)) {
             throw new ArgumentException("key not found");
           }
           return v;
        }
        set {
          if (this.dict.ContainsKey(key)) {
            this.dict[key] = value;
            // if (this.dict.Count != this.list.Count) {
            // throw new InvalidOperationException();
            // }
          } else {
            this.dict.Add(key, value);
            this.list.AddLast(key);
            // if (this.dict.Count != this.list.Count) {
            // throw new InvalidOperationException();
            // }
          }
        }
      }
      public void Clear() {
        this.dict.Clear();
        this.list.Clear();
      }
      public void CopyTo(KeyValuePair<TKey, TValue>[] a, int off) {
        foreach (var kv in this) {
          a[off++] = kv;
        }
      }
      public bool Remove(KeyValuePair<TKey, TValue> kvp) {
        if (this.Contains(kvp)) {
          // CheckKeyExists(kvp.Key);
          this.dict.Remove(kvp.Key);
          this.list.Remove(kvp.Key);
          // CheckKeyExists(kvp.Key);
          return true;
        }
        return false;
      }
      public bool Remove(TKey key) {
        if (this.dict.ContainsKey(key)) {
          // CheckKeyExists(key);
          this.dict.Remove(key);
          this.list.Remove(key);
          // CheckKeyDoesNotExist(key);
          return true;
        }
        return false;
      }
      public bool Contains(KeyValuePair<TKey, TValue> kvp) {
        if (this.dict.ContainsKey(kvp.Key)) {
          if (this.dict[kvp.Key].Equals(kvp.Value)) {
            return true;
          }
        }
        return false;
      }
      public bool ContainsKey(TKey key) {
        return this.dict.ContainsKey(key);
      }
      public bool TryGetValue(TKey key, out TValue val) {
        return this.dict.TryGetValue(key, out val);
      }
      public int Count {
        get {
          return this.dict.Count;
        }
      }
      public bool IsReadOnly {
        get {
          return false;
        }
      }

      [System.Diagnostics.Conditional("DEBUG")]
      private void CheckKeyExists(TKey key) {
           TValue v = default(TValue);
           // NOTE: Don't use dict[k], since if it fails it could
           // print the key in the exception's message, which could
           // cause an infinite loop
           if (!this.dict.TryGetValue(key, out v)) {
             throw new ArgumentException("key not found");
           }
           if (this.dict.Count != this.list.Count) {
             throw new InvalidOperationException();
           }
      }

      [System.Diagnostics.Conditional("DEBUG")]
      private void CheckKeyDoesNotExist(TKey key) {
           TValue v = default(TValue);
           // NOTE: Don't use dict[k], since if it fails it could
           // print the key in the exception's message, which could
           // cause an infinite loop
           if (!this.dict.TryGetValue(key, out v)) {
             if (this.dict.Count != this.list.Count) {
               throw new InvalidOperationException();
             }
             return;
           }
           throw new ArgumentException("key found");
      }

      public ICollection<TKey> Keys { get {
          return new KeyWrapper<TKey, TValue>(this.dict, this.list);
      }
      }

      public ICollection<TValue> Values { get {
          return new ValueWrapper<TKey, TValue>(this.dict, this.list);
      }
      }

      private IEnumerable<KeyValuePair<TKey, TValue>> Iterate() {
        foreach (var k in this.list) {
           TValue v = default(TValue);
           // NOTE: Don't use dict[k], since if it fails it could
           // print the key in the exception's message, which could
           // cause an infinite loop
           if (!this.dict.TryGetValue(k, out v)) {
             throw new ArgumentException("key not found");
           }
           yield return new KeyValuePair<TKey, TValue>(k, v);
        }
      }

      public IEnumerator<KeyValuePair<TKey, TValue>> GetEnumerator() {
        return this.Iterate().GetEnumerator();
      }
      IEnumerator IEnumerable.GetEnumerator() {
        return ((IEnumerable)this.Iterate()).GetEnumerator();
      }
    }

    private sealed class ValueWrapper<TKey, TValue> : ICollection<TValue> {
      private readonly IDictionary<TKey, TValue> dict;
      private readonly LinkedList<TKey> list;
      public ValueWrapper(IDictionary<TKey, TValue> dict, LinkedList<TKey>
list) {
        this.dict = dict;
        this.list = list;
      }
      public void Add(TValue v) {
        throw new NotSupportedException();
      }
      public void Clear() {
        throw new NotSupportedException();
      }
      public void CopyTo(TValue[] a, int off) {
        foreach (var k in this.list) {
          a[off++] = this.dict[k];
        }
      }
      public bool Remove(TValue v) {
        throw new NotSupportedException();
      }
      public bool Contains(TValue v) {
        foreach (var k in this.list) {
          if (this.dict[k].Equals(v)) {
            return true;
          }
        }
        return false;
      }
      public int Count {
        get {
          return this.dict.Count;
        }
      }
      public bool IsReadOnly {
        get {
          return true;
        }
      }

      private IEnumerable<TValue> Iterate() {
        foreach (var k in this.list) {
          yield return this.dict[k];
        }
      }

      public IEnumerator<TValue> GetEnumerator() {
        return this.Iterate().GetEnumerator();
      }
      IEnumerator IEnumerable.GetEnumerator() {
        return ((IEnumerable)this.Iterate()).GetEnumerator();
      }
    }

    private sealed class KeyWrapper<TKey, TValue> : ICollection<TKey> {
      private readonly IDictionary<TKey, TValue> dict;
      private readonly LinkedList<TKey> list;
      public KeyWrapper(IDictionary<TKey, TValue> dict, LinkedList<TKey> list) {
        this.dict = dict;
        this.list = list;
      }
      public void Add(TKey v) {
        throw new NotSupportedException();
      }
      public void Clear() {
        throw new NotSupportedException();
      }
      public void CopyTo(TKey[] a, int off) {
        this.list.CopyTo(a, off);
      }
      public bool Remove(TKey v) {
        throw new NotSupportedException();
      }
      public bool Contains(TKey v) {
        return this.dict.ContainsKey(v);
      }
      public int Count {
        get {
          return this.dict.Count;
        }
      }
      public bool IsReadOnly {
        get {
          return true;
        }
      }
      public IEnumerator<TKey> GetEnumerator() {
        return this.list.GetEnumerator();
      }
      IEnumerator IEnumerable.GetEnumerator() {
        return ((IEnumerable)this.list).GetEnumerator();
      }
    }

    private sealed class ReadOnlyWrapper<T> : ICollection<T> {
      private readonly ICollection<T> o;
      public ReadOnlyWrapper(ICollection<T> o) {
        this.o = o;
      }
      public void Add(T v) {
        throw new NotSupportedException();
      }
      public void Clear() {
        throw new NotSupportedException();
      }
      public void CopyTo(T[] a, int off) {
        this.o.CopyTo(a, off);
      }
      public bool Remove(T v) {
        throw new NotSupportedException();
      }
      public bool Contains(T v) {
        return this.o.Contains(v);
      }
      public int Count {
        get {
          return this.o.Count;
        }
      }
      public bool IsReadOnly {
        get {
          return true;
        }
      }
      public IEnumerator<T> GetEnumerator() {
        return this.o.GetEnumerator();
      }
      IEnumerator IEnumerable.GetEnumerator() {
        return ((IEnumerable)this.o).GetEnumerator();
      }
    }

    private sealed class PropertyData {
      private string name;

      public string Name {
        get {
          return this.name;
        }

        set {
          this.name = value;
        }
      }

      private MemberInfo prop;

      public Type PropertyType {
        get {
          var pr = this.prop as PropertyInfo;
          if (pr != null) {
            return pr.PropertyType;
          }
          var fi = this.prop as FieldInfo;
          return (fi != null) ? fi.FieldType : null;
        }
      }

      public object GetValue(object obj) {
        var pr = this.prop as PropertyInfo;
        if (pr != null) {
          return pr.GetValue(obj, null);
        }
        var fi = this.prop as FieldInfo;
        return (fi != null) ? fi.GetValue(obj) : null;
      }

      public void SetValue(object obj, object value) {
        var pr = this.prop as PropertyInfo;
        if (pr != null) {
          pr.SetValue(obj, value, null);
        }
        var fi = this.prop as FieldInfo;
        if (fi != null) {
          fi.SetValue(obj, value);
        }
      }

      #if NET20 || NET40
      public static bool HasUsableGetter(PropertyInfo pi) {
        return pi != null && pi.CanRead && !pi.GetGetMethod().IsStatic &&
          pi.GetGetMethod().IsPublic;
      }

      public static bool HasUsableSetter(PropertyInfo pi) {
        return pi != null && pi.CanWrite && !pi.GetSetMethod().IsStatic &&
          pi.GetSetMethod().IsPublic;
      }
      #else
      public static bool HasUsableGetter(PropertyInfo pi) {
        return pi != null && pi.CanRead && !pi.GetMethod.IsStatic &&
          pi.GetMethod.IsPublic;
      }

      public static bool HasUsableSetter(PropertyInfo pi) {
        return pi != null && pi.CanWrite && !pi.SetMethod.IsStatic &&
          pi.SetMethod.IsPublic;
      }
      #endif
      public bool HasUsableGetter() {
        var pr = this.prop as PropertyInfo;
        if (pr != null) {
          return HasUsableGetter(pr);
        }
        var fi = this.prop as FieldInfo;
        return fi != null && fi.IsPublic && !fi.IsStatic &&
          !fi.IsInitOnly && !fi.IsLiteral;
      }

      public bool HasUsableSetter() {
        var pr = this.prop as PropertyInfo;
        if (pr != null) {
          return HasUsableSetter(pr);
        }
        var fi = this.prop as FieldInfo;
        return fi != null && fi.IsPublic && !fi.IsStatic &&
          !fi.IsInitOnly && !fi.IsLiteral;
      }

      public string GetAdjustedName(bool useCamelCase) {
        string thisName = this.Name;
        if (useCamelCase) {
          if (CBORUtilities.NameStartsWithWord(thisName, "Is")) {
            thisName = thisName.Substring(2);
          }
          thisName = CBORUtilities.FirstCharLower(thisName);
        } else {
          thisName = CBORUtilities.FirstCharUpper(thisName);
        }
        return thisName;
      }

      public MemberInfo Prop {
        get {
          return this.prop;
        }

        set {
          this.prop = value;
        }
      }
    }

    #if NET40 || NET20
    private static bool IsGenericType(Type type) {
      return type.IsGenericType;
    }

    private static bool IsClassOrValueType(Type type) {
      return type.IsClass || type.IsValueType;
    }

    private static Type FirstGenericArgument(Type type) {
      return type.GetGenericArguments()[0];
    }

    private static IEnumerable<PropertyInfo> GetTypeProperties(Type t) {
      return t.GetProperties(BindingFlags.Public |
          BindingFlags.Instance);
    }

    private static IEnumerable<FieldInfo> GetTypeFields(Type t) {
      return t.GetFields(BindingFlags.Public | BindingFlags.Instance);
    }

    private static IEnumerable<Type> GetTypeInterfaces(Type t) {
      return t.GetInterfaces();
    }

    private static bool IsAssignableFrom(Type superType, Type subType) {
      return superType.IsAssignableFrom(subType);
    }

    private static MethodInfo GetTypeMethod(
      Type t,
      string name,
      Type[] parameters) {
      return t.GetMethod(name, parameters);
    }

    private static bool HasCustomAttribute(
      Type t,
      string name) {
      foreach (var attr in t.GetCustomAttributes(false)) {
        if (attr.GetType().FullName.Equals(name,
            StringComparison.Ordinal)) {
          return true;
        }
      }
      return false;
    }
    #else
    private static bool IsGenericType(Type type) {
      return type.GetTypeInfo().IsGenericType;
    }

    private static bool IsClassOrValueType(Type type) {
      return type.GetTypeInfo().IsClass || type.GetTypeInfo().IsValueType;
    }

    private static Type FirstGenericArgument(Type type) {
      return type.GenericTypeArguments[0];
    }

    private static bool IsAssignableFrom(Type superType, Type subType) {
      return superType.GetTypeInfo().IsAssignableFrom(subType.GetTypeInfo());
    }

    private static IEnumerable<PropertyInfo> GetTypeProperties(Type t) {
      return t.GetRuntimeProperties();
    }

    private static IEnumerable<FieldInfo> GetTypeFields(Type t) {
      return t.GetRuntimeFields();
    }

    private static IEnumerable<Type> GetTypeInterfaces(Type t) {
      return t.GetTypeInfo().ImplementedInterfaces;
    }

    private static MethodInfo GetTypeMethod(
      Type t,
      string name,
      Type[] parameters) {
      return t.GetRuntimeMethod(name, parameters);
    }

    private static bool HasCustomAttribute(
      Type t,
      string name) {
      foreach (var attr in t.GetTypeInfo().GetCustomAttributes()) {
        if (attr.GetType().FullName.Equals(name, StringComparison.Ordinal)) {
          return true;
        }
      }
      return false;
    }
    #endif

<<<<<<< HEAD
    // Give each thread its own version of ValuePropertyLists using ThreadStatic
    [ThreadStatic]
    private static IDictionary<Type, IList<PropertyData>>
=======
    // Give each thread its own version of ValuePropertyList using ThreadStatic
    [ThreadStatic]
    private static readonly IDictionary<Type, IList<PropertyData>>
>>>>>>> e6683809
    ValuePropertyLists;

    private static string RemoveIsPrefix(string pn) {
      return CBORUtilities.NameStartsWithWord(pn, "Is") ? pn.Substring(2) :
        pn;
    }

    private static IList<PropertyData> GetPropertyList(Type t) {
      {
        IList<PropertyData> ret = new List<PropertyData>();
        if (ValuePropertyLists == null) {
          ValuePropertyLists = new Dictionary<Type, IList<PropertyData>>();
        }
        if (ValuePropertyLists.ContainsKey(t)) {
          return ValuePropertyLists[t];
        }
        bool anonymous = HasCustomAttribute(
            t,
            "System.Runtime.CompilerServices.CompilerGeneratedAttribute") ||
          HasCustomAttribute(
            t,
            "Microsoft.FSharp.Core.CompilationMappingAttribute");
        var names = new SortedDictionary<string, int>();
        foreach (PropertyInfo pi in GetTypeProperties(t)) {
          var pn = RemoveIsPrefix(pi.Name);
          if (names.ContainsKey(pn)) {
            ++names[pn];
          } else {
            names[pn] = 1;
          }
        }
        foreach (FieldInfo pi in GetTypeFields(t)) {
          var pn = RemoveIsPrefix(pi.Name);
          if (names.ContainsKey(pn)) {
            ++names[pn];
          } else {
            names[pn] = 1;
          }
        }
        foreach (FieldInfo fi in GetTypeFields(t)) {
          PropertyData pd = new PropertyMap.PropertyData() {
            Name = fi.Name,
            Prop = fi,
          };
          if (pd.HasUsableGetter() || pd.HasUsableSetter()) {
            var pn = RemoveIsPrefix(pd.Name);
            // Ignore ambiguous properties
            if (names.ContainsKey(pn) && names[pn] > 1) {
              continue;
            }
            ret.Add(pd);
          }
        }
        foreach (PropertyInfo pi in GetTypeProperties(t)) {
          if (pi.CanRead && (pi.CanWrite || anonymous) &&
            pi.GetIndexParameters().Length == 0) {
            if (PropertyData.HasUsableGetter(pi) ||
              PropertyData.HasUsableSetter(pi)) {
              var pn = RemoveIsPrefix(pi.Name);
              // Ignore ambiguous properties
              if (names.ContainsKey(pn) && names[pn] > 1) {
                continue;
              }
              PropertyData pd = new PropertyMap.PropertyData() {
                Name = pi.Name,
                Prop = pi,
              };
              ret.Add(pd);
            }
          }
        }
        ValuePropertyLists.Add(
          t,
          ret);
        return ret;
      }
    }

    public static IList<CBORObject> ListFromArray(CBORObject[] array) {
       return new List<CBORObject>(array);
    }

    public static bool ExceedsKnownLength(Stream inStream, long size) {
      return (inStream is MemoryStream) && (size > (inStream.Length -
            inStream.Position));
    }

    public static void SkipStreamToEnd(Stream inStream) {
      if (inStream is MemoryStream) {
        inStream.Position = inStream.Length;
      }
    }

    public static bool FirstElement(int[] dimensions) {
      foreach (var d in dimensions) {
        if (d == 0) {
          return false;
        }
      }
      return true;
    }

    public static bool NextElement(int[] index, int[] dimensions) {
      for (var i = dimensions.Length - 1; i >= 0; --i) {
        if (dimensions[i] > 0) {
          ++index[i];
          if (index[i] >= dimensions[i]) {
            index[i] = 0;
          } else {
            return true;
          }
        }
      }
      return false;
    }

    public static CBORObject BuildCBORArray(int[] dimensions) {
      int zeroPos = dimensions.Length;
      for (var i = 0; i < dimensions.Length; ++i) {
        if (dimensions[i] == 0) {
          {
            zeroPos = i;
          }
          break;
        }
      }
      int arraydims = zeroPos - 1;
      if (arraydims <= 0) {
        return CBORObject.NewArray();
      }
      var stack = new CBORObject[zeroPos];
      var index = new int[zeroPos];
      var stackpos = 0;
      CBORObject ret = CBORObject.NewArray();
      stack[0] = ret;
      index[0] = 0;
      for (var i = 0; i < dimensions[0]; ++i) {
        ret.Add(CBORObject.NewArray());
      }
      ++stackpos;
      while (stackpos > 0) {
        int curindex = index[stackpos - 1];
        if (curindex < stack[stackpos - 1].Count) {
          CBORObject subobj = stack[stackpos - 1][curindex];
          if (stackpos < zeroPos) {
            stack[stackpos] = subobj;
            index[stackpos] = 0;
            for (var i = 0; i < dimensions[stackpos]; ++i) {
              subobj.Add(CBORObject.NewArray());
            }
            ++index[stackpos - 1];
            ++stackpos;
          } else {
            ++index[stackpos - 1];
          }
        } else {
          --stackpos;
        }
      }
      return ret;
    }

    public static CBORObject FromArray(
      Object arrObj,
      PODOptions options,
      CBORTypeMapper mapper,
      int depth) {
      var arr = (Array)arrObj;
      int rank = arr.Rank;
      if (rank == 0) {
        return CBORObject.NewArray();
      }
      CBORObject obj = null;
      if (rank == 1) {
        // Most common case: the array is one-dimensional
        obj = CBORObject.NewArray();
        int len = arr.GetLength(0);
        for (var i = 0; i < len; ++i) {
          obj.Add(
            CBORObject.FromObject(
              arr.GetValue(i),
              options,
              mapper,
              depth + 1));
        }
        return obj;
      }
      var index = new int[rank];
      var dimensions = new int[rank];
      for (var i = 0; i < rank; ++i) {
        dimensions[i] = arr.GetLength(i);
      }
      if (!FirstElement(dimensions)) {
        return obj;
      }
      obj = BuildCBORArray(dimensions);
      do {
        CBORObject o = CBORObject.FromObject(
            arr.GetValue(index),
            options,
            mapper,
            depth + 1);
        SetCBORObject(obj, index, o);
      } while (NextElement(index, dimensions));
      return obj;
    }

    private static CBORObject GetCBORObject(CBORObject cbor, int[] index) {
      CBORObject ret = cbor;
      foreach (var i in index) {
        ret = ret[i];
      }
      return ret;
    }

    private static void SetCBORObject(
      CBORObject cbor,
      int[] index,
      CBORObject obj) {
      CBORObject ret = cbor;
      for (var i = 0; i < index.Length - 1; ++i) {
        ret = ret[index[i]];
      }
      int ilen = index[index.Length - 1];
      while (ilen >= ret.Count) {
        {
          ret.Add(CBORObject.Null);
        }
      }
      ret[ilen] = obj;
    }

    public static Array FillArray(
      Array arr,
      Type elementType,
      CBORObject cbor,
      CBORTypeMapper mapper,
      PODOptions options,
      int depth) {
      int rank = arr.Rank;
      if (rank == 0) {
        return arr;
      }
      if (rank == 1) {
        int len = arr.GetLength(0);
        for (var i = 0; i < len; ++i) {
          object item = cbor[i].ToObject(
              elementType,
              mapper,
              options,
              depth + 1);
          arr.SetValue(
            item,
            i);
        }
        return arr;
      }
      var index = new int[rank];
      var dimensions = new int[rank];
      for (var i = 0; i < rank; ++i) {
        dimensions[i] = arr.GetLength(i);
      }
      if (!FirstElement(dimensions)) {
        return arr;
      }
      do {
        object item = GetCBORObject(
            cbor,
            index).ToObject(
            elementType,
            mapper,
            options,
            depth + 1);
        arr.SetValue(
          item,
          index);
      } while (NextElement(index, dimensions));
      return arr;
    }

    public static int[] GetDimensions(CBORObject obj) {
      if (obj.Type != CBORType.Array) {
        throw new CBORException();
      }
      // Common cases
      if (obj.Count == 0) {
        return new int[] { 0 };
      }
      if (obj[0].Type != CBORType.Array) {
        return new int[] { obj.Count };
      }
      // Complex cases
      var list = new List<int>();
      list.Add(obj.Count);
      while (obj.Type == CBORType.Array &&
        obj.Count > 0 && obj[0].Type == CBORType.Array) {
        list.Add(obj[0].Count);
        obj = obj[0];
      }
      return list.ToArray();
    }

    public static object ObjectToEnum(CBORObject obj, Type enumType) {
      Type utype = Enum.GetUnderlyingType(enumType);
      object ret = null;
      if (obj.IsNumber && obj.AsNumber().IsInteger()) {
        ret = Enum.ToObject(enumType, TypeToIntegerObject(obj, utype));
        if (!Enum.IsDefined(enumType, ret)) {
          string estr = ret.ToString();
          if (estr == null || estr.Length == 0 || estr[0] == '-' ||
(estr[0] >= '0' && estr[0] <= '9')) {
            throw new CBORException("Unrecognized enum value: " +
              obj.ToString());
          }
        }
        return ret;
      } else if (obj.Type == CBORType.TextString) {
        var nameString = obj.AsString();
        foreach (var name in Enum.GetNames(enumType)) {
          if (nameString.Equals(name, StringComparison.Ordinal)) {
            return Enum.Parse(enumType, name);
          }
        }
        throw new CBORException("Not found: " + obj.ToString());
      } else {
        throw new CBORException("Unrecognized enum value: " +
          obj.ToString());
      }
    }

    public static object EnumToObject(Enum value) {
      return value.ToString();
    }

    public static object EnumToObjectAsInteger(Enum value) {
      Type t = Enum.GetUnderlyingType(value.GetType());
      if (t.Equals(typeof(ulong))) {
        ulong uvalue = Convert.ToUInt64(value,
            CultureInfo.InvariantCulture);
        return EInteger.FromUInt64(uvalue);
      }
      return t.Equals(typeof(long)) ? Convert.ToInt64(value,
          CultureInfo.InvariantCulture) : (t.Equals(typeof(uint)) ?
          Convert.ToInt64(value,
            CultureInfo.InvariantCulture) :
          Convert.ToInt32(value, CultureInfo.InvariantCulture));
    }

    public static ICollection<KeyValuePair<TKey, TValue>>
    GetEntries<TKey, TValue>(
      IDictionary<TKey, TValue> dict) {
      var c = (ICollection<KeyValuePair<TKey, TValue>>)dict;
      return new ReadOnlyWrapper<KeyValuePair<TKey, TValue>>(c);
    }

    public static IDictionary<CBORObject, CBORObject> NewOrderedDict() {
      return new OrderedDictionary<CBORObject, CBORObject>();
    }

    public static object FindOneArgumentMethod(
      object obj,
      string name,
      Type argtype) {
      return GetTypeMethod(obj.GetType(), name, new[] { argtype });
    }

    public static object InvokeOneArgumentMethod(
      object methodInfo,
      object obj,
      object argument) {
      var mi = (MethodInfo)methodInfo;
      return mi.Invoke(obj, new[] { argument });
    }

    public static byte[] UUIDToBytes(Guid guid) {
      var bytes2 = new byte[16];
      var bytes = guid.ToByteArray();
      Array.Copy(bytes, bytes2, 16);
      // Swap the bytes to conform with the UUID RFC
      bytes2[0] = bytes[3];
      bytes2[1] = bytes[2];
      bytes2[2] = bytes[1];
      bytes2[3] = bytes[0];
      bytes2[4] = bytes[5];
      bytes2[5] = bytes[4];
      bytes2[6] = bytes[7];
      bytes2[7] = bytes[6];
      return bytes2;
    }

    private static bool StartsWith(string str, string pfx) {
      return str != null && str.Length >= pfx.Length &&
        str.Substring(0, pfx.Length).Equals(pfx, StringComparison.Ordinal);
    }

    // TODO: Replace* Legacy with AsNumber methods
    // in next major version
    private static object TypeToIntegerObject(CBORObject objThis, Type t) {
      if (t.Equals(typeof(int))) {
        return objThis.AsInt32();
      }
      if (t.Equals(typeof(short))) {
        return objThis.AsNumber().ToInt16Checked();
      }
      if (t.Equals(typeof(ushort))) {
        return objThis.AsUInt16Legacy();
      }
      if (t.Equals(typeof(byte))) {
        return objThis.AsByteLegacy();
      }
      if (t.Equals(typeof(sbyte))) {
        return objThis.AsSByteLegacy();
      }
      if (t.Equals(typeof(long))) {
        return objThis.AsNumber().ToInt64Checked();
      }
      if (t.Equals(typeof(uint))) {
        return objThis.AsUInt32Legacy();
      }
      if (t.Equals(typeof(ulong))) {
        return objThis.AsUInt64Legacy();
      }
      throw new CBORException("Type not supported");
    }

    public static object TypeToObject(
      CBORObject objThis,
      Type t,
      CBORTypeMapper mapper,
      PODOptions options,
      int depth) {
      if (t.Equals(typeof(int))) {
        return objThis.AsInt32();
      }
      if (t.Equals(typeof(short))) {
        return objThis.AsNumber().ToInt16Checked();
      }
      if (t.Equals(typeof(ushort))) {
        return objThis.AsUInt16Legacy();
      }
      if (t.Equals(typeof(byte))) {
        return objThis.AsByteLegacy();
      }
      if (t.Equals(typeof(sbyte))) {
        return objThis.AsSByteLegacy();
      }
      if (t.Equals(typeof(long))) {
        return objThis.AsNumber().ToInt64Checked();
      }
      if (t.Equals(typeof(uint))) {
        return objThis.AsUInt32Legacy();
      }
      if (t.Equals(typeof(ulong))) {
        return objThis.AsUInt64Legacy();
      }
      if (t.Equals(typeof(double))) {
        return objThis.AsDouble();
      }
      if (t.Equals(typeof(decimal))) {
        return objThis.AsDecimal();
      }
      if (t.Equals(typeof(float))) {
        return objThis.AsSingle();
      }
      if (t.Equals(typeof(bool))) {
        return objThis.AsBoolean();
      }
      if (t.Equals(typeof(char))) {
        if (objThis.Type == CBORType.TextString) {
          string s = objThis.AsString();
          if (s.Length != 1) {
            throw new CBORException("Can't convert to char");
          }
          return s[0];
        }
        if (objThis.IsNumber && objThis.AsNumber().CanFitInInt32()) {
          int c = objThis.AsNumber().ToInt32IfExact();
          if (c < 0 || c >= 0x10000) {
            throw new CBORException("Can't convert to char");
          }
          return (char)c;
        }
        throw new CBORException("Can't convert to char");
      }
      if (t.Equals(typeof(DateTime))) {
        return new CBORDateConverter().FromCBORObject(objThis);
      }
      if (t.Equals(typeof(Guid))) {
        return new CBORUuidConverter().FromCBORObject(objThis);
      }
      if (t.Equals(typeof(Uri))) {
        return new CBORUriConverter().FromCBORObject(objThis);
      }
      if (IsAssignableFrom(typeof(Enum), t)) {
        return ObjectToEnum(objThis, t);
      }
      if (IsGenericType(t)) {
        Type td = t.GetGenericTypeDefinition();
        // Nullable types
        if (td.Equals(typeof(Nullable<>))) {
          Type nullableType = Nullable.GetUnderlyingType(t);
          if (objThis.IsNull) {
            return Activator.CreateInstance(t);
          } else {
            object wrappedObj = objThis.ToObject(
                nullableType,
                mapper,
                options,
                depth + 1);
            return Activator.CreateInstance(
                t,
                wrappedObj);
          }
        }
      }
      if (objThis.Type == CBORType.ByteString) {
        if (t.Equals(typeof(byte[]))) {
          byte[] bytes = objThis.GetByteString();
          var byteret = new byte[bytes.Length];
          Array.Copy(bytes, 0, byteret, 0, byteret.Length);
          return byteret;
        }
      }
      if (objThis.Type == CBORType.Array) {
        Type objectType = typeof(object);
        var isList = false;
        object listObject = null;
        object genericListObject = null;
        #if NET40 || NET20
        if (IsAssignableFrom(typeof(Array), t)) {
          Type elementType = t.GetElementType();
          Array array = Array.CreateInstance(
              elementType,
              GetDimensions(objThis));
          return FillArray(
              array,
              elementType,
              objThis,
              mapper,
              options,
              depth);
        }
        if (t.IsGenericType) {
          Type td = t.GetGenericTypeDefinition();
          isList = td.Equals(typeof(List<>)) || td.Equals(typeof(IList<>)) ||
            td.Equals(typeof(ICollection<>)) ||
            td.Equals(typeof(IEnumerable<>));
        }
        isList = isList && t.GetGenericArguments().Length == 1;
        if (isList) {
          objectType = t.GetGenericArguments()[0];
          Type listType = typeof(List<>).MakeGenericType(objectType);
          listObject = Activator.CreateInstance(listType);
        }
        #else
        if (IsAssignableFrom(typeof(Array), t)) {
          Type elementType = t.GetElementType();
          Array array = Array.CreateInstance(
              elementType,
              GetDimensions(objThis));
          return FillArray(
              array,
              elementType,
              objThis,
              mapper,
              options,
              depth);
        }
        if (t.GetTypeInfo().IsGenericType) {
          Type td = t.GetGenericTypeDefinition();
          isList = td.Equals(typeof(List<>)) || td.Equals(typeof(IList<>)) ||
            td.Equals(typeof(ICollection<>)) ||
            td.Equals(typeof(IEnumerable<>));
        }
        isList = isList && t.GenericTypeArguments.Length == 1;
        if (isList) {
          objectType = t.GenericTypeArguments[0];
          Type listType = typeof(List<>).MakeGenericType(objectType);
          listObject = Activator.CreateInstance(listType);
        }
        #endif
        if (listObject == null) {
          if (t.Equals(typeof(IList)) ||
            t.Equals(typeof(ICollection)) || t.Equals(typeof(IEnumerable))) {
            listObject = new List<object>();
            objectType = typeof(object);
          } else if (IsClassOrValueType(t)) {
            var implementsList = false;
            foreach (var interf in GetTypeInterfaces(t)) {
              if (IsGenericType(interf) &&
                interf.GetGenericTypeDefinition().Equals(typeof(IList<>))) {
                if (implementsList) {
                  implementsList = false;
                  break;
                } else {
                  implementsList = true;
                  objectType = FirstGenericArgument(interf);
                }
              }
            }
            if (implementsList) {
              // DebugUtility.Log("assignable from list<>");
              genericListObject = Activator.CreateInstance(t);
            } else {
              // DebugUtility.Log("not assignable from list<> " + t);
            }
          }
        }
        if (genericListObject != null) {
          object addMethod = FindOneArgumentMethod(
              genericListObject,
              "Add",
              objectType);
          if (addMethod == null) {
            throw new CBORException();
          }
          foreach (CBORObject value in objThis.Values) {
            PropertyMap.InvokeOneArgumentMethod(
              addMethod,
              genericListObject,
              value.ToObject(objectType, mapper, options, depth + 1));
          }
          return genericListObject;
        }
        if (listObject != null) {
          System.Collections.IList ie = (System.Collections.IList)listObject;
          foreach (CBORObject value in objThis.Values) {
            ie.Add(value.ToObject(objectType, mapper, options, depth + 1));
          }
          return listObject;
        }
      }
      if (objThis.Type == CBORType.Map) {
        var isDict = false;
        Type keyType = null;
        Type valueType = null;
        object dictObject = null;
        #if NET40 || NET20
        isDict = t.IsGenericType;
        if (t.IsGenericType) {
          Type td = t.GetGenericTypeDefinition();
          isDict = td.Equals(typeof(Dictionary<,>)) ||
            td.Equals(typeof(IDictionary<,>));
        }
        // DebugUtility.Log("list=" + isDict);
        isDict = isDict && t.GetGenericArguments().Length == 2;
        // DebugUtility.Log("list=" + isDict);
        if (isDict) {
          keyType = t.GetGenericArguments()[0];
          valueType = t.GetGenericArguments()[1];
          Type listType = typeof(Dictionary<,>).MakeGenericType(
              keyType,
              valueType);
          dictObject = Activator.CreateInstance(listType);
        }
        #else
        isDict = t.GetTypeInfo().IsGenericType;
        if (t.GetTypeInfo().IsGenericType) {
          Type td = t.GetGenericTypeDefinition();
          isDict = td.Equals(typeof(Dictionary<,>)) ||
            td.Equals(typeof(IDictionary<,>));
        }
        // DebugUtility.Log("list=" + isDict);
        isDict = isDict && t.GenericTypeArguments.Length == 2;
        // DebugUtility.Log("list=" + isDict);
        if (isDict) {
          keyType = t.GenericTypeArguments[0];
          valueType = t.GenericTypeArguments[1];
          Type listType = typeof(Dictionary<,>).MakeGenericType(
              keyType,
              valueType);
          dictObject = Activator.CreateInstance(listType);
        }
        #endif
        if (dictObject == null) {
          if (t.Equals(typeof(IDictionary))) {
            dictObject = new Dictionary<object, object>();
            keyType = typeof(object);
            valueType = typeof(object);
          }
        }
        if (dictObject != null) {
          System.Collections.IDictionary idic =
            (System.Collections.IDictionary)dictObject;
          foreach (CBORObject key in objThis.Keys) {
            CBORObject value = objThis[key];
            idic.Add(
              key.ToObject(keyType, mapper, options, depth + 1),
              value.ToObject(valueType, mapper, options, depth + 1));
          }
          return dictObject;
        }
        if (mapper != null) {
          if (!mapper.FilterTypeName(t.FullName)) {
            throw new CBORException("Type " + t.FullName +
              " not supported");
          }
        } else {
          if (t.FullName != null && (
              StartsWith(t.FullName, "Microsoft.Win32.") ||
              StartsWith(t.FullName, "System.IO."))) {
            throw new CBORException("Type " + t.FullName +
              " not supported");
          }
          if (StartsWith(t.FullName, "System.") &&
            !HasCustomAttribute(t, "System.SerializableAttribute")) {
            throw new CBORException("Type " + t.FullName +
              " not supported");
          }
        }
        var values = new List<KeyValuePair<string, CBORObject>>();
        var propNames = PropertyMap.GetPropertyNames(
            t,
            options != null ? options.UseCamelCase : true);
        foreach (string key in propNames) {
          if (objThis.ContainsKey(key)) {
            CBORObject cborValue = objThis[key];
            var dict = new KeyValuePair<string, CBORObject>(
              key,
              cborValue);
            values.Add(dict);
          }
        }
        return PropertyMap.ObjectWithProperties(
            t,
            values,
            mapper,
            options,
            depth);
      } else {
        throw new CBORException();
      }
    }

#pragma warning disable CA1801
    public static CBORObject FromObjectOther(object obj) {
       return null;
    }
#pragma warning restore CA1801

    public static object ObjectWithProperties(
      Type t,
      IEnumerable<KeyValuePair<string, CBORObject>> keysValues,
      CBORTypeMapper mapper,
      PODOptions options,
      int depth) {
      try {
        object o = Activator.CreateInstance(t);
        var dict = new SortedDictionary<string, CBORObject>();
        foreach (var kv in keysValues) {
          var name = kv.Key;
          dict[name] = kv.Value;
        }
        foreach (PropertyData key in GetPropertyList(o.GetType())) {
          if (!key.HasUsableSetter() || !key.HasUsableGetter()) {
            // Require properties to have both a setter and
            // a getter to be eligible for setting
            continue;
          }
          var name = key.GetAdjustedName(options != null ?
              options.UseCamelCase : true);
          if (dict.ContainsKey(name)) {
            object dobj = dict[name].ToObject(
                key.PropertyType,
                mapper,
                options,
                depth + 1);
            key.SetValue(
              o,
              dobj);
          }
        }
        return o;
      } catch (Exception ex) {
        throw new CBORException(ex.Message, ex);
      }
    }

    public static CBORObject CallToObject(
      CBORTypeMapper.ConverterInfo convinfo,
      object obj) {
      return (CBORObject)PropertyMap.InvokeOneArgumentMethod(
          convinfo.ToObject,
          convinfo.Converter,
          obj);
    }

    public static object CallFromObject(
      CBORTypeMapper.ConverterInfo convinfo,
      CBORObject obj) {
      return (object)PropertyMap.InvokeOneArgumentMethod(
          convinfo.FromObject,
          convinfo.Converter,
          obj);
    }

    public static IEnumerable<KeyValuePair<string, object>> GetProperties(
      Object o) {
      return GetProperties(o, true);
    }

    public static IEnumerable<string> GetPropertyNames(Type t, bool
      useCamelCase) {
      foreach (PropertyData key in GetPropertyList(t)) {
        yield return key.GetAdjustedName(useCamelCase);
      }
    }

    public static IEnumerable<KeyValuePair<string, object>> GetProperties(
      Object o,
      bool useCamelCase) {
      foreach (PropertyData key in GetPropertyList(o.GetType())) {
        if (!key.HasUsableGetter()) {
          continue;
        }
        yield return new KeyValuePair<string, object>(
            key.GetAdjustedName(useCamelCase),
            key.GetValue(o));
      }
    }

    public static void BreakDownDateTime(
      DateTime bi,
      EInteger[] year,
      int[] lf) {
      #if NET20
      DateTime dt = bi.ToUniversalTime();
      #else
      DateTime dt = TimeZoneInfo.ConvertTime(bi, TimeZoneInfo.Utc);
      #endif
      year[0] = EInteger.FromInt32(dt.Year);
      lf[0] = dt.Month;
      lf[1] = dt.Day;
      lf[2] = dt.Hour;
      lf[3] = dt.Minute;
      lf[4] = dt.Second;
      // lf[5] is the number of nanoseconds
      lf[5] = (int)(dt.Ticks % 10000000L) * 100;
    }

    public static DateTime BuildUpDateTime(EInteger year, int[] dt) {
      if (year.CompareTo(9999) > 0 || year.CompareTo(0) <= 0) {
        throw new CBORException("Year is too big or too small for DateTime.");
      }
      return new DateTime(
          year.ToInt32Checked(),
          dt[0],
          dt[1],
          dt[2],
          dt[3],
          dt[4],
          DateTimeKind.Utc).AddMinutes(-dt[6]).AddTicks((long)(dt[5] / 100));
    }
  }
}<|MERGE_RESOLUTION|>--- conflicted
+++ resolved
@@ -528,21 +528,16 @@
     }
     #endif
 
-<<<<<<< HEAD
     // Give each thread its own version of ValuePropertyLists using ThreadStatic
     [ThreadStatic]
     private static IDictionary<Type, IList<PropertyData>>
-=======
-    // Give each thread its own version of ValuePropertyList using ThreadStatic
-    [ThreadStatic]
-    private static readonly IDictionary<Type, IList<PropertyData>>
->>>>>>> e6683809
     ValuePropertyLists;
 
     private static string RemoveIsPrefix(string pn) {
       return CBORUtilities.NameStartsWithWord(pn, "Is") ? pn.Substring(2) :
         pn;
     }
+
 
     private static IList<PropertyData> GetPropertyList(Type t) {
       {
