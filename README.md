--- conflicted
+++ resolved
@@ -230,21 +230,7 @@
 Release Notes
 -----------
 
-<<<<<<< HEAD
-### Version 3.4.0
-
-No significant changes from beta1.
-
-### Version 3.4.0-beta1
-
-- Improved implementation of new ToObject method.
-- Bugs in multidimensional array serialization by FromObject were fixed.
-- URI parsing restored to 3.0 version for backward compatibility.
-- Remove method disallows null for backward compatibility.
-- ICBORObjectConverter renamed to ICBORToFromConverter.
-- Several APIs were obsoleted.
-=======
-Version 4.0.0-alpha1:
+### Version 4.0.0-alpha1:
 
 - Remove all APIs obsoleted since version 3.4.  This
   includes the BigInteger, ExtendedDecimal, and ExtendedFloat APIs,
@@ -258,7 +244,19 @@
 - Certain other changes in CBOR object reading and validation were
   made; they are largely compatible with previous versions but may be
   backwards-incompatible in certain rare cases
->>>>>>> db06f59d
+
+### Version 3.4.0
+
+No significant changes from beta1.
+
+### Version 3.4.0-beta1
+
+- Improved implementation of new ToObject method.
+- Bugs in multidimensional array serialization by FromObject were fixed.
+- URI parsing restored to 3.0 version for backward compatibility.
+- Remove method disallows null for backward compatibility.
+- ICBORObjectConverter renamed to ICBORToFromConverter.
+- Several APIs were obsoleted.
 
 ### Version 3.4.0-alpha1
 
